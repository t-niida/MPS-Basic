#pragma once

#include "input.hpp"
#include <filesystem>
#include <fstream>
#include <iostream>
#include <vector>
#include <yaml-cpp/yaml.h>

<<<<<<< HEAD
/**
 * @brief Class for loading setting file and particle file
 * 
 */
=======
>>>>>>> 67a10482
class Loader {
public:
	Input load(const std::filesystem::path& settingPath) {
		Input input;

		YAML::Node settingYaml = YAML::LoadFile(settingPath.string());
		input.settings         = loadSettingYaml(settingYaml);

		auto [initialTime, particles] = loadParticleProf(input.settings.profPath);
		input.initialTime             = initialTime;
		input.particles               = particles;

		return input;
	}

private:
	Settings loadSettingYaml(const YAML::Node& yaml) {
		Settings s;

		// computational conditions
		s.dim              = yaml["dim"].as<int>();
		s.particleDistance = yaml["particleDistance"].as<double>();
		s.dt               = yaml["dt"].as<double>();
		s.finishTime       = yaml["finishTime"].as<double>();
		s.outputPeriod     = yaml["outputPeriod"].as<double>();
		s.cflCondition     = yaml["cflCondition"].as<double>();
		s.numPhysicalCores = yaml["numPhysicalCores"].as<int>();

		// physical properties
		s.fluidDensity       = yaml["fluidDensity"].as<double>();
		s.kinematicViscosity = yaml["kinematicViscosity"].as<double>();

		// gravity
		s.gravity[0] = yaml["gravity"][0].as<double>();
		s.gravity[1] = yaml["gravity"][1].as<double>();
		s.gravity[2] = yaml["gravity"][2].as<double>();

		// free surface detection
		s.surfaceDetectionRatio = yaml["surfaceDetectionRatio"].as<double>();

		// pressure Poisson equation
		s.compressibility                  = yaml["compressibility"].as<double>();
		s.relaxationCoefficientForPressure = yaml["relaxationCoefficientForPressure"].as<double>();

		// collision
		s.collisionDistance        = yaml["collisionDistanceRatio"].as<double>() * s.particleDistance;
		s.coefficientOfRestitution = yaml["coefficientOfRestitution"].as<double>();

		// effective radius
		s.re_forNumberDensity = yaml["radiusRatioForNumberDensity"].as<double>() * s.particleDistance;
		s.re_forGradient      = yaml["radiusRatioForGradient"].as<double>() * s.particleDistance;
		s.re_forLaplacian     = yaml["radiusRatioForLaplacian"].as<double>() * s.particleDistance;
		s.reMax               = std::max({s.re_forNumberDensity, s.re_forGradient, s.re_forLaplacian});

		// domain
		s.domain.xMin    = yaml["domainMin"][0].as<double>();
		s.domain.xMax    = yaml["domainMax"][0].as<double>();
		s.domain.yMin    = yaml["domainMin"][1].as<double>();
		s.domain.yMax    = yaml["domainMax"][1].as<double>();
		s.domain.zMin    = yaml["domainMin"][2].as<double>();
		s.domain.zMax    = yaml["domainMax"][2].as<double>();
		s.domain.xLength = s.domain.xMax - s.domain.xMin;
		s.domain.yLength = s.domain.yMax - s.domain.yMin;
		s.domain.zLength = s.domain.zMax - s.domain.zMin;

		// profpath
		s.profPath = std::filesystem::path(yaml["profPath"].as<std::string>());

		return s;
	}

	std::pair<double, std::vector<Particle>> loadParticleProf(const std::filesystem::path& profPath) {
		std::ifstream ifs;
		ifs.open(profPath);
		if (ifs.fail()) {
			std::cerr << "cannot read " << profPath << std::endl;
		}

		std::vector<Particle> particles;
		double initialTime;
		int particleSize;
		ifs >> initialTime;
		ifs >> particleSize;
		for (int i = 0; i < particleSize; i++) {
			int type_int;
			ParticleType type;
			Eigen::Vector3d pos, vel;

			ifs >> type_int;
			ifs >> pos.x() >> pos.y() >> pos.z();
			ifs >> vel.x() >> vel.y() >> vel.z();

			type = static_cast<ParticleType>(type_int);
			if (type != ParticleType::Ghost) {
				particles.emplace_back(particles.size(), type, pos, vel);
			}
		}
		ifs.close();
		ifs.clear();

		return {initialTime, particles};
	}
};<|MERGE_RESOLUTION|>--- conflicted
+++ resolved
@@ -6,14 +6,10 @@
 #include <iostream>
 #include <vector>
 #include <yaml-cpp/yaml.h>
-
-<<<<<<< HEAD
 /**
  * @brief Class for loading setting file and particle file
  * 
  */
-=======
->>>>>>> 67a10482
 class Loader {
 public:
 	Input load(const std::filesystem::path& settingPath) {
