# BasicCode

Modernized Moving Particle Semi-implicit/Simulation method code written in C++.

## Requirements
- Git
- cmake (newer than 3.9)
- C++ 17 compiler
<<<<<<< HEAD
- Doxygen and Graphviz (optional, for building documents)
=======
- OpenMP 5.0 and above (optional)
>>>>>>> 67a10482

## Execution in Command Line
- It's easier to do it in Visual Studio Code as shown later, but it's better to do it in command line for your understanding.

### Build
```bash
cmake -S . -B build # Generate build system
# -S: Source tree. The location of CMakeLists.txt
# -B: Build tree. Directory for storing products for builds
cmake --build build # Execute build
```
- You don't have to make `build` directory (`mkdir build`) and move to the directory (`cd build`), thanks to the `-B build` option. The `build` directory will be automatically generated if you don't have one.

### Execution
#### Windows
```powershell
del result/prof/*.prof # delete prof files
del result/vtu/*.vtu # delete vtu files
./build/mps.exe 2>result/error.log # run simulation
```

#### Linux
```bash
mkdir -p result/prof # delete prof files
mkdir -p result/vtu # delete vtu files
./build/mps.exe 2>result/error.log # run simulation
```

## Execution in Visual Studio Code
- Install CMake Tools.

	![Cmake Tools](fig/CMake_Tools.png)

### Build
1. Open Cmake tab.
2. Change `Configure` to `Release`
3. Execute `Build`

	![Release Build](fig/release_build.png)

### Execution
- Execute in the same way as the command line.
- Script files are prepared in the `scripts` folder. You can just call it.
- Don't use the `Launch` button on the CMake tab. It will launch the program in a wrong directory, and it won't delete existing files.

#### Windows
```powershell
./scripts/windows.ps1
```

#### Linux
```sh
./scripts/linux.sh
```

#### Note
- You can configure `tasks` to do it easily.

1. Create `.vscode/tasks.json` file.

	![tasks.json](fig/tasks.png)

1. An example for Windows:
	```json
	{
		"tasks": [
    	{
      	"label": "Execute",
      	"type": "shell",
      	"command": "./scripts/windows.ps1",
      	"options": {
        	"cwd": "${workspaceFolder}"
      	},
      	"group": {
        	"kind": "test",
        	"isDefault": true
      	}
    	},
  	],
  	"version": "2.0.0"
	}
	```

1. Open Command Palette (`Ctrl + Shift + P` or `F1`). Search and execute `Tasks: Run Test Task`. It does the same thing as calling the script in the terminal.

	![tasks.json_2](fig/tasks_2.png)

- You can set a keyboard showtcut to run test task. To do so, open Command Palette and move on to `Preferences: Keyboard Shortcuts`. Search `Tasks: Run Test Task` and set any keybinding you want. `Ctrl + Shift + T` is a suggestion of the writer.

	![tasks.json_3](fig/tasks_3.png)

## Debugging in Visual Studio Code
1. Open Cmake tab.
2. Change `Configure` to `Debug`
3. Execute `Debug`

	![debug](fig/debug.png)

- Unlike the `launch` button in the previous section, the `debug` button will execute the code in the correct directory. Also, there is no need to delete existing files when debugging. So you can just press it this time.

<!--
### Build step
First, install dependencies.
```bash
git submodule update --init eigen
```
Second, configure cmake and build.
```bash
mkdir build
cd build
cmake -G "Unix Makefiles" .. # if you want to use other systems you chan change
make # for makefile
```

### Execution
```bash
mkdir -p result/prof # delete prof files
mkdir -p result/vtu # delete vtu files
./build/mps.exe 2>result/error.log # run simulation
```
`2>result/error.log` makes the standard error output to be written in the file named `result/error.log`.
Without it, both standartd output and standard error output would be displayed in the terminal.
!-->

## Build documents
```bash
doxygen Doxyfile
```
- You can see the documents in `doxygen/html/index.html`.
- If you want PDF files, you can use `make` command in the `doxygen/latex` directory (LaTeX is required).

## Support
Please ask the authors if you have any questions.

## Roadmap
- Basic MPS simulation code of C++
- input/output


## Contribution
### Coding guide
- C++ standard: C++17
- Do **NOT** use Exceptions
- Macros
	- Defined in `common.hpp`
    - Excessive use should be avoided
	- You can use `rep(i, a, b)` if you need to write `for (int i = a; i < b; i++)`
		- However, **use range-based for `for (auto& e : v)` instead whenever it is possible**

## License
MIT License

## Project status
This project is under development.<|MERGE_RESOLUTION|>--- conflicted
+++ resolved
@@ -6,11 +6,8 @@
 - Git
 - cmake (newer than 3.9)
 - C++ 17 compiler
-<<<<<<< HEAD
+- OpenMP 5.0 and above (optional)
 - Doxygen and Graphviz (optional, for building documents)
-=======
-- OpenMP 5.0 and above (optional)
->>>>>>> 67a10482
 
 ## Execution in Command Line
 - It's easier to do it in Visual Studio Code as shown later, but it's better to do it in command line for your understanding.
